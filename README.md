--- conflicted
+++ resolved
@@ -100,14 +100,11 @@
       -d, --max-commit-diff [max-commit-diff]    maximum difference in minutes between commits counted to one session. Default: 120
       -a, --first-commit-add [first-commit-add]  how many minutes first commit of session should add to total. Default: 120
       -s, --since [since-certain-date]           Analyze data since certain date. [always|yesterday|tonight|lastweek|yyyy-mm-dd] Default: always'
-<<<<<<< HEAD
       -e, --email [emailOther=emailMain]         Group person by email address. Default: none
       -u, --until [until-certain-date]           Analyze data until certain date. [always|yesterday|today|lastweek|thisweek|yyyy-mm-dd] Default: always
       -m, --merge-request [false|true]           Include merge requests into calculation.  Default: true
       -p, --path [git-repo]                      Git repository to analyze. Default: .
-=======
       -b, --branch [branch-name]                 Analyze only data on the specified branch. Default: all branches
->>>>>>> 1d4117af
 
     Examples:
 
